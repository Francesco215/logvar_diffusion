# Copyright (c) 2024, NVIDIA CORPORATION & AFFILIATES. All rights reserved.
#
# This work is licensed under a Creative Commons
# Attribution-NonCommercial-ShareAlike 4.0 International License.
# You should have received a copy of the license along with this
# work. If not, see http://creativecommons.org/licenses/by-nc-sa/4.0/

"""
Dependency-free version of the original 2D toy example from the paper
"Guiding a Diffusion Model with a Bad Version of Itself".
"""

import os
import copy
import warnings
import functools
import einops
import numpy as np
import torch
import einops
import matplotlib.pyplot as plt
import click
import tqdm


warnings.filterwarnings('ignore', 'You are using `torch.load` with `weights_only=False`')
if torch.cuda.is_available():
    default_device = 'cuda'
elif torch.backends.mps.is_available():
    default_device = 'mps'
else:
    default_device = 'cpu' 
torch.autograd.set_detect_anomaly(True)
#----------------------------------------------------------------------------
# Multivariate mixture of Gaussians. Allows efficient evaluation of the
# probability density function (PDF) and score vector, as well as sampling,
# using the GPU. The distribution can be optionally smoothed by applying heat
# diffusion (sigma >= 0) on a per-sample basis.
class GaussianMixture(torch.nn.Module):
    def __init__(self,
        phi,                    # Per-component weight: [comp]
        mu,                     # Per-component mean: [comp, dim]
        Sigma,                  # Per-component covariance matrix: [comp, dim, dim]
        sample_lut_size = 64<<10,   # Lookup table size for efficient sampling.
    ):
        super().__init__()
        self.register_buffer('phi', torch.tensor(np.asarray(phi) / np.sum(phi), dtype=torch.float32))
        self.register_buffer('mu', torch.tensor(np.asarray(mu), dtype=torch.float32))
        self.register_buffer('Sigma', torch.tensor(np.asarray(Sigma), dtype=torch.float32))

        # Precompute eigendecompositions of Sigma for efficient heat diffusion.
        L, Q = torch.linalg.eigh(self.Sigma) # Sigma = Q @ L @ Q
        self.register_buffer('_L', L) # L: [comp, dim, dim]
        self.register_buffer('_Q', Q) # Q: [comp, dim, dim]

        # Precompute lookup table for efficient sampling.
        self.register_buffer('_sample_lut', torch.zeros(sample_lut_size, dtype=torch.int64))
        phi_ranges = (torch.cat([torch.zeros_like(self.phi[:1]), self.phi.cumsum(0)]) * sample_lut_size + 0.5).to(torch.int32)
        for idx, (begin, end) in enumerate(zip(phi_ranges[:-1], phi_ranges[1:])):
            self._sample_lut[begin : end] = idx


    # Evaluate the terms needed for calculating PDF and score.
    def _eval(self, x, sigma=0):                                                    # x: [..., dim], sigma: [...]
        L = self._L + sigma[..., None, None] ** 2                                  # L' = L + sigma * I: [..., dim]
        d = L.prod(-1)                                                            # d = det(Sigma') = det(Q @ L' @ Q) = det(L'): [...]
        y = self.mu - x[..., None, :]                                             # y = mu - x: [..., comp, dim]
        z = torch.einsum('...ij,...j,...kj,...k->...i', self._Q, 1 / L, self._Q, y) # z = inv(Sigma') @ (mu - x): [..., comp, dim]
        c = self.phi / (((2 * np.pi) ** x.shape[-1]) * d).sqrt()                   # normalization factor of N(x; mu, Sigma')
        w = c * (-1/2 * torch.einsum('...i,...i->...', y, z)).exp()                # w = N(x; mu, Sigma'): [..., comp]
        return z, w

    # Calculate p(x; sigma) for the given sample points, processing at most the given number of samples at a time.
    def pdf(self, x, sigma=0, max_batch_size=1<<14):
        sigma = torch.as_tensor(sigma, dtype=torch.float32, device=x.device).broadcast_to(x.shape[:-1])
        x_batches = x.flatten(0, -2).split(max_batch_size)
        sigma_batches = sigma.flatten().split(max_batch_size)
        pdf_batches = [self._eval(xx, ss)[1].sum(-1) for xx, ss in zip(x_batches, sigma_batches)]
        return torch.cat(pdf_batches).reshape(x.shape[:-1]) # x.shape[:-1]

    # Calculate log(p(x; sigma)) for the given sample points, processing at most the given number of samples at a time.
    def logp(self, x, sigma=0, max_batch_size=1<<14):
        return self.pdf(x, sigma, max_batch_size).log()

    # Calculate \nabla_x log(p(x; sigma)) for the given sample points.
    def score(self, x, sigma=0):
        sigma = torch.as_tensor(sigma, dtype=torch.float32, device=x.device).broadcast_to(x.shape[:-1])
        z, w = self._eval(x, sigma)
        w = w[..., None]
        return (w * z).sum(-2) / w.sum(-2) # x.shape

<<<<<<< HEAD
    # Draw the given number of random samples from p(x; sigma).
    # Draw the given number of random samples from p(x; sigma).
    torch.no_grad()
    def sample(self, shape, sigma=0, generator=None):
        sigma = torch.as_tensor(sigma, dtype=torch.float32, device=self.mu.device).broadcast_to(shape)
        i = self._sample_lut[torch.randint(len(self._sample_lut), size=sigma.shape, device=sigma.device, generator=generator)]
        L = self._L[i] + sigma[..., None] ** 2                                           # L' = L + sigma * I: [..., dim]
        Q = self._Q[i]
        x = torch.randn(L.shape, device=sigma.device, generator=generator)              # x ~ N(0, I): [..., dim]
        y = torch.einsum('...ij,...j,...kj,...k->...i', Q, L.sqrt(), Q, x)    # y = sqrt(Sigma') @ x: [..., dim]
        Sigma = torch.einsum('... i k,... k,... j k -> ... i j', Q, L + sigma.unsqueeze(-1)**2, Q)
        return y + self.mu[i], Sigma # [..., dim]
=======

    def sample(self, shape, sigma=0, generator=None, for_training=False):
        """
        Draws random samples. 
        If for_training=True, also returns the target mean and covariance for the loss function.
        """
        # Ensure sigma is a tensor with the correct shape
        sigma_t = torch.as_tensor(sigma, dtype=torch.float32, device=self.mu.device).broadcast_to(shape)
        
        # 1. Pick a component 'i' for each sample
        comp_indices = self._sample_lut[torch.randint(len(self._sample_lut), size=shape, device=sigma_t.device, generator=generator)]
        
        # 2. Get the parameters for the chosen components
        mu_i = self.mu[comp_indices]          # Mean of the clean component: [B, 2]
        L_i = self._L[comp_indices]           # Eigenvalues of the clean component cov: [B, 2]
        Q_i = self._Q[comp_indices]           # Eigenvectors of the clean component cov: [B, 2, 2]

        # 3. Calculate the total covariance of the NOISY sample: Sigma_total = Sigma_i + sigma^2 * I
        # This is done by adding sigma^2 to the eigenvalues before reconstructing.
        L_total = L_i + sigma_t[..., None] ** 2  # Shape: [B, 2]
        
        # The full covariance matrix used to generate the sample
        Sigma_total = torch.einsum('...ij,...jk,...lk->...il', Q_i, torch.diag_embed(L_total), Q_i)

        # 4. Generate the noisy sample x_t ~ N(mu_i, Sigma_total)
        rand_norm = torch.randn(L_total.shape, device=sigma_t.device, generator=generator) # Shape: [B, 2]
        # Transform standard normal noise by sqrt(Sigma_total)
        y = torch.einsum('...ij,...j,...kj,...k->...i', Q_i, L_total.sqrt(), Q_i, rand_norm)
        noisy_sample = mu_i + y
        
        # If not for training, just return the sample for compatibility with plotting etc.
        if not for_training:
            return noisy_sample
            
        # For training, return the full tuple needed by the new loss function
        # The target for the model is to predict mu_i from noisy_sample, knowing the noise
        # had a total covariance of Sigma_total.
        target_mean = mu_i
        target_covariance = Sigma_total
        
        return noisy_sample, target_mean, target_covariance
>>>>>>> b7210296


#----------------------------------------------------------------------------
# Construct a ground truth 2D distribution for the given set of classes
# ('A', 'B', or 'AB').

@functools.lru_cache(None)
def gt(classes='A', device=torch.device('cpu'), seed=2, origin=np.array([0.0030, 0.0325]), scale=np.array([1.3136, 1.3844])):
    rnd = np.random.RandomState(seed)
    comps = []

    # Recursive function to generate a given branch of the distribution.
    def recurse(cls, depth, pos, angle):
        if depth >= 7:
            return

        # Choose parameters for the current branch.
        dir = np.array([np.cos(angle), np.sin(angle)])
        dist = 0.292 * (0.8 ** depth) * (rnd.randn() * 0.2 + 1)
        thick = 0.2 * (0.8 ** depth) / dist
        size = scale * dist * 0.06

        # Represent the current branch as a sequence of Gaussian components.
        for t in np.linspace(0.07, 0.93, num=8):
            # MODIFIED: Replaced dnnlib.EasyDict with a standard Python dict
            c = dict()
            c['cls'] = cls
            c['phi'] = dist * (0.5 ** depth)
            c['mu'] = (pos + dir * dist * t) * scale
            c['Sigma'] = (np.outer(dir, dir) + (np.eye(2) - np.outer(dir, dir)) * (thick ** 2)) * np.outer(size, size)
            comps.append(c)

        # Generate each child branch.
        for sign in [1, -1]:
            recurse(cls=cls, depth=(depth + 1), pos=(pos + dir * dist), angle=(angle + sign * (0.7 ** depth) * (rnd.randn() * 0.2 + 1)))

    # Generate each class.
    recurse(cls='A', depth=0, pos=origin, angle=(np.pi * 0.25))
    recurse(cls='B', depth=0, pos=origin, angle=(np.pi * 1.25))

    # Construct a GaussianMixture object for the selected classes.
    sel = [c for c in comps if c['cls'] in classes]
    distrib = GaussianMixture([c['phi'] for c in sel], [c['mu'] for c in sel], [c['Sigma'] for c in sel])

    print("Initialized GaussianMixture")
    return distrib.to(device)


#----------------------------------------------------------------------------
# Denoiser model for learning 2D toy distributions.

class ToyModel(torch.nn.Module):
    # Replace the __init__ and forward methods in your `ToyModel` class
    def __init__(self,
        in_dim      = 2,      # Input dimensionality.
        num_layers  = 4,      # Number of hidden layers.
        hidden_dim  = 64,     # Number of hidden features.
        sigma_data  = 0.5,    # Expected standard deviation of the training data.
        new         = False,  # Whether to use the old version of the code or not
    ):
        super().__init__()
        self.sigma_data = sigma_data
        self.layers = torch.nn.Sequential()
        self.layers.append(torch.nn.Linear(in_dim + 2, hidden_dim))
        for _layer_idx in range(num_layers):
            self.layers.append(torch.nn.SiLU())
            self.layers.append(torch.nn.Linear(hidden_dim, hidden_dim))
        self.layers.append(torch.nn.SiLU())

<<<<<<< HEAD
        self.layer_F = torch.nn.Linear(hidden_dim, 2)
        self.gain_F  = torch.nn.Parameter(torch.zeros([]))

        if new:
            self.layer_G = torch.nn.Linear(hidden_dim, 3)
            self.gain_G  = torch.nn.Parameter(torch.zeros([]))
        self.new=new
=======
        self.layer_mean = torch.nn.Linear(hidden_dim, 2)
        self.gain_mean  = torch.nn.Parameter(torch.zeros([]))

        if new:
            # G now needs to output 3 values for the Cholesky factor (a, b, c)
            self.layer_cholesky = torch.nn.Linear(hidden_dim, 3) 
            self.gain_cholesky = torch.nn.Parameter(torch.zeros([]))
        self.new = new
>>>>>>> b7210296

    def forward(self, x, sigma=0):
        sigma = torch.as_tensor(sigma, dtype=torch.float32, device=x.device).broadcast_to(x.shape[:-1]).unsqueeze(-1)
        c_in = 1 / (self.sigma_data ** 2 + sigma ** 2).sqrt()

        y = self.layers(torch.cat([c_in*x, sigma.log() / 4, torch.ones_like(sigma)], dim=-1))
<<<<<<< HEAD
        F = self.layer_F(y) * self.gain_F
        if not self.new: return F, None

        G = self.layer_G(y) * self.gain_G
        G = torch.clamp(G, min=-20, max=20) 
        
        return F, G



    def loss(self, x_0, sigma, Sigma):
        epsilon = torch.randn_like(x_0)

        x = x_0 + epsilon*sigma.unsqueeze(-1)
        F, G = self(x, sigma)

        sigma = sigma.unsqueeze(-1)
        target = (sigma*x_0 - self.sigma_data**2*epsilon)/(self.sigma_data*(sigma**2+self.sigma_data**2)**.5)
        error = F - target
        if not self.new: return .5*(error**2).sum(-1).mean()
    
        logdet, S = transform_G(G)
        error = einops.einsum(S, error, '... j i, ... j -> ... j').pow(2).sum(dim=-1)

        coeff = self.sigma_data**2 / (sigma**2 + 2*self.sigma_data**2)
        c_var_2 = 1+self.sigma_data**2/(sigma**2+self.sigma_data**2)

        error = coeff*error
        Sigma_phi = einops.einsum(S,S, ' ... i j, ... k j -> ... i k')
        Sigma_trace = (Sigma_phi*Sigma).sum(dim=(-1,-2))/(sigma**2*c_var_2+1e-8)
        sigma_trace = (S**2).sum(dim=(-1,-2))/c_var_2
    
        # This ensures the loss is minimized correctly instead of diverging.
        loss = .5*(error + sigma_trace + Sigma_trace + logdet)

        return loss.mean()
=======
        F = self.layer_mean(y) * self.gain_mean
        
        if not self.new: return F, None

        # G is now a tensor of shape [B, 3]
        G = self.layer_cholesky(y) * self.gain_cholesky
        G = G.clamp(min=-20, max=20)
        
        return F, G


    # You can replace your existing loss function with this more efficient version.

    def loss(self, noisy_x, target_mean, target_Sigma, sigma):
        """
        Computes the loss using the precision matrix (inverse covariance) for efficiency.
        
        The network now learns the Cholesky factor of P_phi = Sigma_phi^-1.
        """
        # Get raw network outputs F (for mean) and G (for the precision matrix's Cholesky factor)
        F_theta, G_raw = self(noisy_x, sigma)
        
        # --- Original Isotropic Loss (for backward compatibility) ---
        if not self.new:
            # This part remains the same as it doesn't use the non-isotropic path.
            clean_x = target_mean # In the old logic, target_mean is clean_x
            s = sigma.unsqueeze(-1)
            epsilon = (noisy_x - clean_x) / s
            target = (s * clean_x - self.sigma_data**2 * epsilon) / (self.sigma_data * (s**2 + self.sigma_data**2)**0.5)
            error = F_theta - target
            return (error**2).sum(-1).mean()

        # --- New Non-Isotropic Loss Calculation (using Precision Matrix) ---
        
        # 1. Construct the predicted mean mu_theta
        c_skip = self.sigma_data**2 / (sigma**2 + self.sigma_data**2)
        c_out = sigma * self.sigma_data / (sigma**2 + self.sigma_data**2).sqrt()
        mu_theta = c_skip.unsqueeze(-1) * noisy_x + c_out.unsqueeze(-1) * F_theta

        # 2. Construct the predicted precision matrix P_phi from its Cholesky factor
        a, b_raw, c = G_raw[..., 0], G_raw[..., 1], G_raw[..., 2]
        b = torch.sinh(b_raw)

        L_P_prime = torch.zeros(noisy_x.shape[0], 2, 2, device=noisy_x.device)
        L_P_prime[:, 0, 0] = torch.exp(a)
        L_P_prime[:, 1, 0] = b
        L_P_prime[:, 1, 1] = torch.exp(c)
        
        # Preconditioning scales the precision matrix by 1/c_var^2
        c_var = sigma * (1 + self.sigma_data**2 / (sigma**2 + self.sigma_data**2)).sqrt()
        P_phi = (L_P_prime @ L_P_prime.transpose(-1, -2)) / c_var.unsqueeze(-1).unsqueeze(-1)**2
>>>>>>> b7210296

        # 3. Compute the KL Divergence Loss: L = 0.5 * [ tr(P_phi @ S) + err^T @ P_phi @ err - logdet(P_phi) ]
        # This avoids all matrix inversions/solves!
        
<<<<<<< HEAD
        # Ensure sigma has the correct shape for broadcasting
        sigma = torch.as_tensor(sigma, dtype=torch.float32, device=x.device).broadcast_to(x.shape[:-1]).unsqueeze(-1)
        target = x * sigma / (self.sigma_data * (sigma**2 + self.sigma_data**2)**0.5)
        error = (F - target)
=======
        # Trace term: tr(P_phi @ target_Sigma)
        trace_term = torch.vmap(torch.trace)(P_phi @ target_Sigma)
        
        # Error term: (mu_theta - target_mean)^T @ P_phi @ (mu_theta - target_mean)
        error_vec = mu_theta - target_mean
        # This is calculated with a matrix-vector product, then a dot product.
        quad_form_vec = torch.einsum('bij,bj->bi', P_phi, error_vec)
        mahalanobis_term = torch.einsum('bi,bi->b', error_vec, quad_form_vec)

        # Log-determinant term: -log(det(P_phi))
        # log(det(P_phi)) is easily computed from its Cholesky factor
        log_det_P_phi = 2 * (a + c) - 2 * torch.log(c_var)
        
        # Combine terms. We add back the constant logdet(target_Sigma) which was part of the original KL divergence.
        # KL(p||q) = 0.5 * [ trace + error - logdet(P_phi) - logdet(target_Sigma) - k]
        loss_per_sample = 0.5 * (trace_term + mahalanobis_term - log_det_P_phi)

        return loss_per_sample.mean()
>>>>>>> b7210296


    def logp(self, x, sigma=0):
        """
        Calculates log q(y | x, sigma) evaluated at y=x, using the precision matrix.
        This version correctly handles both batched and grid inputs.
        """
        # --- Reshape Input for Consistent Batch Handling ---
        original_shape = x.shape
        if x.ndim > 2:
            x = x.reshape(-1, original_shape[-1])

        # Get raw network outputs for mean (F) and precision matrix (G).
        F_theta, G_raw = self(x, sigma)

        # --- Case 1: Original Isotropic Model (for backward compatibility) ---
        if not self.new:
<<<<<<< HEAD
            error = error**2
            coeff = self.sigma_data**2/(sigma**2+self.sigma_data**2)
            return -.5*(error*coeff).sum(dim=-1)
            
        logdet, S = transform_G(G)
        # Assemble the log-probability according to the formula
        # log q = -0.5*G - 0.5 * exp(-G) * coeff * ||...||^2
        error = einops.einsum(S, error, '... j i, ... j -> ... i').pow(2).sum(dim=-1)
        coeff = self.sigma_data**2 / (sigma.squeeze(-1)**2 + 2*self.sigma_data**2)
        error = coeff*error

        log_prob = -.5*(error + logdet)
        
        # Sum the log-probabilities over the feature dimension
        return log_prob
=======
            sigma_t = torch.as_tensor(sigma, dtype=torch.float32, device=x.device).broadcast_to(x.shape[:-1]).unsqueeze(-1)
            target = x * sigma_t / (self.sigma_data * (sigma_t**2 + self.sigma_data**2)**0.5)
            error_sq = (F_theta - target)**2

            if G_raw is None:
                coeff = self.sigma_data**2 / (sigma_t**2 + self.sigma_data**2)
                logp_flat = -0.5 * (error_sq * coeff).sum(dim=-1)
            else:
                coeff = self.sigma_data**2 / (sigma_t**2 + 2 * self.sigma_data**2)
                log_prob_per_dim = -0.5 * G_raw - 0.5 * torch.exp(-G_raw) * coeff * error_sq
                logp_flat = log_prob_per_dim.sum(dim=-1)
            
            # Reshape output back to original grid shape if necessary
            if len(original_shape) > 2:
                return logp_flat.reshape(original_shape[:-1])
            return logp_flat

        # --- Case 2: New Non-Isotropic Model (using Precision Matrix) ---
        sigma_t = torch.as_tensor(sigma, dtype=torch.float32, device=x.device).broadcast_to(x.shape[:-1])

        c_skip = self.sigma_data**2 / (sigma_t**2 + self.sigma_data**2)
        c_out = sigma_t * self.sigma_data / (sigma_t**2 + self.sigma_data**2).sqrt()
        mu_theta = c_skip.unsqueeze(-1) * x + c_out.unsqueeze(-1) * F_theta

        a, b_raw, c = G_raw[..., 0], G_raw[..., 1], G_raw[..., 2]
        b = torch.sinh(b_raw)

        L_P_prime = torch.zeros(x.shape[0], 2, 2, device=x.device)
        L_P_prime[:, 0, 0] = torch.exp(a)
        L_P_prime[:, 1, 0] = b
        L_P_prime[:, 1, 1] = torch.exp(c)
        
        c_var = sigma_t * (1 + self.sigma_data**2 / (sigma_t**2 + self.sigma_data**2)).sqrt()
        
        P_phi = (L_P_prime @ L_P_prime.transpose(-1, -2)) / c_var.unsqueeze(-1).unsqueeze(-1)**2

        k = x.shape[-1]
        error_vec = x - mu_theta

        quad_form_vec = torch.einsum('bij,bj->bi', P_phi, error_vec)
        quadratic_term = torch.einsum('bi,bi->b', error_vec, quad_form_vec)

        log_det_P_phi = 2 * (a + c) - 2 * torch.log(c_var)
        
        log_prob_flat = 0.5 * (log_det_P_phi - quadratic_term - k * np.log(2 * np.pi))
        
        # Reshape the final output to match the original input's grid shape
        if len(original_shape) > 2:
            return log_prob_flat.reshape(original_shape[:-1])
        return log_prob_flat
>>>>>>> b7210296

    def pdf(self, x, sigma=0):
        logp = self.logp(x, sigma=sigma)
        pdf = (logp - logp.max()).exp()
        return pdf

    def score(self, x, sigma=0, graph=False):
        F, G = self(x, sigma)
        sigma_b = torch.as_tensor(sigma, dtype=torch.float32, device=x.device).broadcast_to(x.shape[:-1]).unsqueeze(-1)

        # --- Calculate mu_theta(x, sigma) ---
        c_skip = self.sigma_data**2 / (sigma_b**2 + self.sigma_data**2)
        c_out = sigma_b * self.sigma_data / (sigma_b**2 + self.sigma_data**2).sqrt()
        mu_theta = c_skip * x + c_out * F

        # Fallback to the old isotropic score
        sigma_phi_sq = sigma_b**2
        score = (mu_theta - x) / sigma_phi_sq
            
        return score

def transform_G(G):
    S = torch.zeros([*G.shape[:-1],2,2], device = G.device, dtype = G.dtype)
    S[...,0,0]=G[...,0].exp()
    S[...,1,1]=G[...,1].exp()
    S[...,0,1]=G[...,2].sinh()

    logdet = -2*(G[...,0] + G[...,1])

    # the learned covariance matrix Sigma_phi^-1 = S@S^T
    return logdet, S
#----------------------------------------------------------------------------
# Train a 2D toy model with the given parameters.

def do_train(new=False, score_matching=True,
    classes='A', num_layers=4, hidden_dim=64, batch_size=4<<9, total_iter=4<<10, seed=0,
    P_mean=-2.4, P_std=1.5, sigma_data=0.5, lr_ref=1e-2, lr_iter=512, ema_decay=0.99,
    pkl_pattern=None, pkl_iter=256, viz_iter=32,
    device=torch.device(default_device),
):
    # The ground truth score function is only valid for isotropic noise.
    # Therefore, score_matching=True is not supported for the new method.
    if new and score_matching:
        warnings.warn("Score matching with ground truth is not supported for the new non-isotropic model. Training with NLL loss instead.")
        score_matching = False

    torch.manual_seed(seed)

    # Initialize model.
    net = ToyModel(num_layers=num_layers, hidden_dim=hidden_dim, sigma_data=sigma_data, new=new).to(device).train()
    ema = copy.deepcopy(net).eval().requires_grad_(False)
    opt = torch.optim.Adam(net.parameters(), betas=(0.9, 0.99))
    print(f"Training with new method: {new}, Score matching: {score_matching}")

    # Initialize plot.
    if viz_iter is not None:
        plt.ion()
        plt.rcParams['toolbar'] = 'None'
        plt.rcParams['figure.subplot.left'] = plt.rcParams['figure.subplot.bottom'] = 0
        plt.rcParams['figure.subplot.right'] = plt.rcParams['figure.subplot.top'] = 1
        plt.figure(figsize=[12, 12], dpi=75)
        do_plot(ema, elems={'gt_uncond', 'gt_outline'}, device=device)
        plt.gcf().canvas.flush_events()

    # Training loop.
    pbar = tqdm.tqdm(range(total_iter))
    for iter_idx in pbar:

        # Visualize current sample distribution.
        if viz_iter is not None and iter_idx > 0 and iter_idx % viz_iter == 0:
            for x in plt.gca().lines: x.remove()
            do_plot(ema, elems={'samples'}, device=device)
            plt.savefig("immagine.png")
            plt.gcf().canvas.flush_events()

        # Execute one training iteration.
        opt.param_groups[0]['lr'] = lr_ref / np.sqrt(max(iter_idx / lr_iter, 1))
        opt.zero_grad()
<<<<<<< HEAD
        sigma = (torch.randn(batch_size, device=device) * P_std + P_mean).exp()

        clean_samples, Sigma = gt(classes, device).sample((batch_size,), torch.zeros_like(sigma))
        epsilon = torch.randn_like(clean_samples)
        noisy_samples = clean_samples + epsilon * sigma.unsqueeze(-1)
=======
        sigma = (torch.randn(batch_size, device=device) * P_std + P_mean).exp().clamp(max=20) # Clamp sigma for stability
>>>>>>> b7210296

        # Generate data and calculate loss based on the training method.
        if score_matching: # This path is only for the original model (new=False)
            clean_samples = gt(classes, device).sample((batch_size,))
            noisy_samples = clean_samples + torch.randn_like(clean_samples) * sigma.unsqueeze(-1)
            gt_scores = gt(classes, device).score(noisy_samples, sigma)
            net_scores = net.score(noisy_samples, sigma, graph=True)
            score_matching_loss = ((sigma ** 2) * ((gt_scores - net_scores) ** 2).sum(-1)).mean()
            score_matching_loss.backward()
            with torch.no_grad():
<<<<<<< HEAD
                nll = net.loss(clean_samples, sigma, Sigma)
        else:
            nll = net.loss(clean_samples, sigma, Sigma)
            nll.backward()
            if iter_idx%16==0:
=======
                nll = net.loss(noisy_samples, clean_samples, None, sigma)
        else: # This path handles NLL loss for both the new and original models.
            if new:
                noisy_samples, target_mean, target_cov = gt(classes, device).sample((batch_size,), sigma, for_training=True)
                nll = net.loss(noisy_samples, target_mean, target_cov, sigma)
            else: # Original model with NLL loss
                clean_samples = gt(classes, device).sample((batch_size,))
                noisy_samples = clean_samples + torch.randn_like(clean_samples) * sigma.unsqueeze(-1)
                nll = net.loss(noisy_samples, clean_samples, None, sigma)
            
            nll.backward()
            opt.step()

            # For logging purposes, calculate score matching loss intermittently for the original model.
            if not new and iter_idx % 16 == 0:
>>>>>>> b7210296
                with torch.no_grad():
                    gt_scores = gt(classes, device).score(noisy_samples, sigma)
                    net_scores = net.score(noisy_samples, sigma, graph=False)
                    score_matching_loss = ((sigma ** 2) * ((gt_scores - net_scores) ** 2).sum(-1)).mean()
            else:
                score_matching_loss = torch.tensor(float('nan'))

<<<<<<< HEAD
        pbar.set_postfix_str(f"Score-Matching Loss: {score_matching_loss.item():.3f}, Negative Log-Likelyhood Loss: {nll.item():.3f}")
        opt.step()
=======
        pbar.set_postfix_str(f"SM Loss: {score_matching_loss.item():.3f}, NLL Loss: {nll.item():.3f}")
>>>>>>> b7210296

        # Update EMA.
        beta = ema_decay
        for p_net, p_ema in zip(net.parameters(), ema.parameters()):
            p_ema.copy_(p_net.detach().lerp(p_ema, beta))

        # Save model snapshot.
        if pkl_pattern is not None and (iter_idx + 1) % pkl_iter == 0:
            pkl_path = pkl_pattern % (iter_idx + 1)
            if os.path.dirname(pkl_path):
                os.makedirs(os.path.dirname(pkl_path), exist_ok=True)
<<<<<<< HEAD
            # MODIFIED: Replaced pickle with torch.save
            torch.save({k: v.cpu() for k, v in ema.state_dict().items()}, pkl_path)


=======
            torch.save(ema.cpu().state_dict(), pkl_path)
>>>>>>> b7210296
#----------------------------------------------------------------------------
# Simulate the EDM sampling ODE for the given set of initial sample points.

@torch.no_grad()
def do_sample(net, x_init, guidance=1, gnet=None, num_steps=32, sigma_min=0.002, sigma_max=5, rho=7):
    # Guided denoiser.
    def denoise(x, sigma):
        score = net.score(x, sigma)
        if gnet is not None:
            score = gnet.score(x, sigma).lerp(score, guidance)
        return x + score * (sigma ** 2)

    # Time step discretization.
    step_indices = torch.arange(num_steps, dtype=torch.float32, device=x_init.device)
    t_steps = (sigma_max ** (1 / rho) + step_indices / (num_steps - 1) * (sigma_min ** (1 / rho) - sigma_max ** (1 / rho))) ** rho
    t_steps = torch.cat([t_steps, torch.zeros_like(t_steps[:1])]) # t_N = 0

    # Main sampling loop.
    x_cur = x_init
    trajectory = [x_cur]
    net = net.to(x_init.device)
    for i, (t_cur, t_next) in enumerate(zip(t_steps[:-1], t_steps[1:])): # 0, ..., N-1

        # Euler step.
        d_cur = (x_cur - denoise(x_cur, t_cur)) / t_cur
        x_next = x_cur + (t_next - t_cur) * d_cur

        # Apply 2nd order correction.
        if i < num_steps - 1:
            d_prime = (x_next - denoise(x_next, t_next)) / t_next
            x_next = x_cur + (t_next - t_cur) * (0.5 * d_cur + 0.5 * d_prime)

        # Record trajectory.
        x_cur = x_next
        trajectory.append(x_cur)
    return torch.stack(trajectory)

#----------------------------------------------------------------------------
# Draw the given set of plot elements using matplotlib.

@torch.no_grad()
def do_plot(
    net=None, guidance=1, gnet=None, elems={'gt_uncond', 'gt_outline', 'samples'},
    view_x=0, view_y=0, view_size=1.6, grid_resolution=400, arrow_len=0.002,
    num_samples=1<<13, seed=1, sample_distance=0, sigma_max=5,
    device=torch.device(default_device),
):
    # Generate initial samples.
    if any(x.startswith(y) for x in elems for y in ['samples', 'trajectories', 'scores']):
        samples, _ = gt('A', device).sample((num_samples,), sigma_max, generator=torch.Generator(device).manual_seed(seed))
        if sample_distance > 0:
            ok = torch.ones(len(samples), dtype=torch.bool, device=device)
            for i in range(1, len(samples)):
                ok[i] = (samples[i] - samples[:i][ok[:i]]).square().sum(-1).sqrt().min() >= sample_distance
            samples = samples[ok]

    # Run sampler.
    if any(x.startswith(y) for x in elems for y in ['samples', 'trajectories']):
        trajectories = do_sample(net=(net or gt('A', device)), x_init=samples, guidance=guidance, gnet=gnet, sigma_max=sigma_max)

    # Initialize plot.
    gridx = torch.linspace(view_x - view_size, view_x + view_size, steps=grid_resolution, device=device)
    gridy = torch.linspace(view_y - view_size, view_y + view_size, steps=grid_resolution, device=device)
    gridxy = torch.stack(torch.meshgrid(gridx, gridy, indexing='xy'), axis=-1)
    plt.xlim(float(gridx[0]), float(gridx[-1]))
    plt.ylim(float(gridy[0]), float(gridy[-1]))
    plt.gca().set_aspect('equal')
    plt.gca().set_axis_off()

    # Plot helper functions.
    def contours(values, levels, colors=None, cmap=None, alpha=1, linecolors='black', linealpha=1, linewidth=2.5):
        values = -(values.max() - values).sqrt().cpu().numpy()
        plt.contourf(gridx.cpu().numpy(), gridy.cpu().numpy(), values, levels=levels, antialiased=True, extend='max', colors=colors, cmap=cmap, alpha=alpha)
        plt.contour(gridx.cpu().numpy(), gridy.cpu().numpy(), values, levels=levels, antialiased=True, colors=linecolors, alpha=linealpha, linestyles='solid', linewidths=linewidth)
    def lines(pos, color='black', alpha=1):
        plt.plot(*pos.cpu().numpy().T, '-', linewidth=5, solid_capstyle='butt', color=color, alpha=alpha)
    def arrows(pos, dir, color='black', alpha=1):
        plt.quiver(*pos.cpu().numpy().T, *dir.cpu().numpy().T * arrow_len, scale=0.6, width=5e-3, headwidth=4, headlength=3, headaxislength=2.5, capstyle='round', color=color, alpha=alpha)
    def points(pos, color='black', alpha=1, size=30):
        plt.plot(*pos.cpu().numpy().T, '.', markerfacecolor='black', markeredgecolor='none', color=color, alpha=alpha, markersize=size)

    # Draw requested plot elements.
    if 'p_net' in elems:          contours(net.logp(gridxy, sigma_max), levels=np.linspace(-2.5, 2.5, num=20)[1:-1], cmap='Greens', linealpha=0.2)
    if 'p_gnet' in elems:         contours(gnet.logp(gridxy, sigma_max), levels=np.linspace(-2.5, 3.5, num=20)[1:-1], cmap='Reds', linealpha=0.2)
    if 'p_ratio' in elems:        contours(net.logp(gridxy, sigma_max) - gnet.logp(gridxy, sigma_max), levels=np.linspace(-2.2, 1.0, num=20)[1:-1], cmap='Blues', linealpha=0.2)
    if 'gt_uncond' in elems:      contours(gt('AB', device).logp(gridxy), levels=[-2.12, 0], colors=[[0.9,0.9,0.9]], linecolors=[[0.7,0.7,0.7]], linewidth=1.5)
    if 'gt_outline' in elems:     contours(gt('A', device).logp(gridxy), levels=[-2.12, 0], colors=[[1.0,0.8,0.6]], linecolors=[[0.8,0.6,0.5]], linewidth=1.5)
    if 'gt_smax' in elems:        contours(gt('A', device).logp(gridxy, sigma_max), levels=[-1.41, 0], colors=['C1'], alpha=0.2, linealpha=0.2)
    if 'gt_shaded' in elems:      contours(gt('A', device).logp(gridxy), levels=np.linspace(-2.5, 3.07, num=15)[1:-1], cmap='Oranges', linealpha=0.2)
    if 'trajectories' in elems:   lines(trajectories.transpose(0, 1), alpha=0.3)
    if 'scores_net' in elems:     arrows(samples, net.score(samples, sigma_max), color='C2')
    if 'scores_gnet' in elems:    arrows(samples, gnet.score(samples, sigma_max), color='C3')
    if 'scores_ratio' in elems:   arrows(samples, net.score(samples, sigma_max) - gnet.score(samples, sigma_max), color='C0')
    if 'samples' in elems:        points(trajectories[-1], size=15, alpha=0.25)
    if 'samples_before' in elems: points(samples)
    if 'samples_after' in elems:  points(trajectories[-1])

#----------------------------------------------------------------------------
# Main command line.

@click.group()
def cmdline():
    """2D toy example from the paper "Guiding a Diffusion Model with a Bad Version of Itself"."""
    if os.environ.get('WORLD_SIZE', '1') != '1':
        raise click.ClickException('Distributed execution is not supported.')

#----------------------------------------------------------------------------
# 'train' subcommand.

@cmdline.command()
@click.option('--new',      help='Does it use the new method?', metavar='BOOL', type=bool,  default=True)
@click.option('--sm',       help='Score Matching', metavar='BOOL',              type=bool,  default=True)
@click.option('--outdir',   help='Output directory', metavar='DIR',             type=str,  default='training-runs')
@click.option('--cls',      help='Target classes', metavar='A|B|AB',            type=str,  default='A', show_default=True)
@click.option('--layers',   help='Number of layers', metavar='INT',             type=int,  default=4, show_default=True)
@click.option('--dim',      help='Hidden dimension', metavar='INT',             type=int,  default=64, show_default=True)
@click.option('--viz',      help='Visualize progress?', metavar='BOOL',         type=bool, default=True, show_default=True)
@click.option('--device',   help='PyTorch device',                              type=str,  default=default_device)
def train(new, sm, outdir, cls, layers, dim, viz, device):
    """Train a 2D toy model with the given parameters."""
    print(f'Will save snapshots to {outdir}')
    os.makedirs(outdir, exist_ok=True)
    # MODIFIED: Changed extension to .pt for PyTorch models
    pkl_pattern = os.path.join(outdir, 'iter_%04d.pt')
    viz_iter = 32 if viz else None
    print('Training...')
    do_train(new=new, score_matching=sm, pkl_pattern=pkl_pattern, classes=cls, num_layers=layers, hidden_dim=dim, viz_iter=viz_iter, device=torch.device(device))
    print('Done.')

#----------------------------------------------------------------------------
# 'plot' subcommand.

@cmdline.command()
@click.option('--net',      help='Main model checkpoint', metavar='PATH', type=str, required=True)
@click.option('--gnet',     help='Guiding model checkpoint', metavar='PATH',type=str, default=None)
@click.option('--new',      help='Use the new model architecture?', metavar='BOOL', type=bool, default=True, show_default=True)
@click.option('--guidance', help='Guidance weight', metavar='FLOAT', type=float, default=3, show_default=True)
@click.option('--save',     help='Save figure, do not display', metavar='PNG|PDF', type=str, default=None)
@click.option('--layers',   help='Number of layers in loaded models', metavar='INT', type=int, default=4, show_default=True)
@click.option('--dim',      help='Hidden dimension of loaded models', metavar='INT', type=int, default=64, show_default=True)
@click.option('--device',   help='PyTorch device', type=str, default=default_device)
def plot(net, gnet, new, guidance, save, layers, dim, device):
    """Visualize sampling distributions with and without guidance."""
    print('Loading models...')
    device = torch.device(device)

    # MODIFIED: Replaced pickle/dnnlib with torch.load and model instantiation
    main_net = ToyModel(num_layers=layers, hidden_dim=dim, new=new).to(device)
    main_net.load_state_dict(torch.load(net, map_location=device))
    main_net.eval()

    guiding_net = None
    if gnet is not None:
        # For simplicity, assumes guiding net has same architecture.
        guiding_net = ToyModel(num_layers=layers, hidden_dim=dim, new=new).to(device)
        guiding_net.load_state_dict(torch.load(gnet, map_location=device))
        guiding_net.eval()

    # Initialize plot.
    print('Drawing plots...')
    plt.rcParams['font.size'] = 28
    plt.figure(figsize=[48, 25], dpi=40, tight_layout=True)
    fig1_kwargs = dict(view_x=0.30, view_y=0.30, view_size=1.2, num_samples=1<<14, device=device)
    fig2_kwargs = dict(view_x=0.45, view_y=1.22, view_size=0.3, num_samples=1<<12, device=device, sample_distance=0.045, sigma_max=0.03)

    # Draw first row.
    plt.subplot(2, 4, 1)
    plt.title('Ground truth distribution')
    do_plot(elems={'gt_uncond', 'gt_outline', 'samples'}, **fig1_kwargs)
    plt.subplot(2, 4, 2)
    plt.title('Sample distribution without guidance')
    do_plot(net=main_net, elems={'gt_uncond', 'gt_outline', 'samples'}, **fig1_kwargs)
    plt.subplot(2, 4, 3)
    plt.title('Sample distribution with guidance')
    do_plot(net=main_net, gnet=guiding_net, guidance=guidance, elems={'gt_uncond', 'gt_outline', 'samples'}, **fig1_kwargs)
    plt.subplot(2, 4, 4)
    plt.title('Trajectories without guidance')
    do_plot(net=main_net, elems={'gt_shaded', 'trajectories', 'samples_after'}, **fig2_kwargs)

    # Draw second row.
    plt.subplot(2, 4, 5)
    plt.title('PDF of main model')
    do_plot(net=main_net, elems={'p_net', 'gt_smax', 'scores_net', 'samples_before'}, **fig2_kwargs)
    plt.subplot(2, 4, 6)
    plt.title('PDF of guiding model')
    do_plot(net=main_net, gnet=guiding_net, elems={'p_gnet', 'gt_smax', 'scores_gnet', 'samples_before'}, **fig2_kwargs)
    plt.subplot(2, 4, 7)
    plt.title('PDF ratio (main / guiding)')
    do_plot(net=main_net, gnet=guiding_net, elems={'p_ratio', 'gt_smax', 'scores_ratio', 'samples_before'}, **fig2_kwargs)
    plt.subplot(2, 4, 8)
    plt.title('Trajectories with guidance')
    do_plot(net=main_net, gnet=guiding_net, guidance=guidance, elems={'gt_shaded', 'trajectories', 'samples_after'}, **fig2_kwargs)

    # Save or display.
    if save is not None:
        print(f'Saving to {save}')
        if os.path.dirname(save):
            os.makedirs(os.path.dirname(save), exist_ok=True)
        plt.savefig(save, dpi=80)
    else:
        print('Displaying...')
        plt.show()
    print('Done.')

#----------------------------------------------------------------------------

if __name__ == "__main__":
    cmdline()<|MERGE_RESOLUTION|>--- conflicted
+++ resolved
@@ -89,7 +89,7 @@
         w = w[..., None]
         return (w * z).sum(-2) / w.sum(-2) # x.shape
 
-<<<<<<< HEAD
+
     # Draw the given number of random samples from p(x; sigma).
     # Draw the given number of random samples from p(x; sigma).
     torch.no_grad()
@@ -102,49 +102,7 @@
         y = torch.einsum('...ij,...j,...kj,...k->...i', Q, L.sqrt(), Q, x)    # y = sqrt(Sigma') @ x: [..., dim]
         Sigma = torch.einsum('... i k,... k,... j k -> ... i j', Q, L + sigma.unsqueeze(-1)**2, Q)
         return y + self.mu[i], Sigma # [..., dim]
-=======
-
-    def sample(self, shape, sigma=0, generator=None, for_training=False):
-        """
-        Draws random samples. 
-        If for_training=True, also returns the target mean and covariance for the loss function.
-        """
-        # Ensure sigma is a tensor with the correct shape
-        sigma_t = torch.as_tensor(sigma, dtype=torch.float32, device=self.mu.device).broadcast_to(shape)
-        
-        # 1. Pick a component 'i' for each sample
-        comp_indices = self._sample_lut[torch.randint(len(self._sample_lut), size=shape, device=sigma_t.device, generator=generator)]
-        
-        # 2. Get the parameters for the chosen components
-        mu_i = self.mu[comp_indices]          # Mean of the clean component: [B, 2]
-        L_i = self._L[comp_indices]           # Eigenvalues of the clean component cov: [B, 2]
-        Q_i = self._Q[comp_indices]           # Eigenvectors of the clean component cov: [B, 2, 2]
-
-        # 3. Calculate the total covariance of the NOISY sample: Sigma_total = Sigma_i + sigma^2 * I
-        # This is done by adding sigma^2 to the eigenvalues before reconstructing.
-        L_total = L_i + sigma_t[..., None] ** 2  # Shape: [B, 2]
-        
-        # The full covariance matrix used to generate the sample
-        Sigma_total = torch.einsum('...ij,...jk,...lk->...il', Q_i, torch.diag_embed(L_total), Q_i)
-
-        # 4. Generate the noisy sample x_t ~ N(mu_i, Sigma_total)
-        rand_norm = torch.randn(L_total.shape, device=sigma_t.device, generator=generator) # Shape: [B, 2]
-        # Transform standard normal noise by sqrt(Sigma_total)
-        y = torch.einsum('...ij,...j,...kj,...k->...i', Q_i, L_total.sqrt(), Q_i, rand_norm)
-        noisy_sample = mu_i + y
-        
-        # If not for training, just return the sample for compatibility with plotting etc.
-        if not for_training:
-            return noisy_sample
-            
-        # For training, return the full tuple needed by the new loss function
-        # The target for the model is to predict mu_i from noisy_sample, knowing the noise
-        # had a total covariance of Sigma_total.
-        target_mean = mu_i
-        target_covariance = Sigma_total
-        
-        return noisy_sample, target_mean, target_covariance
->>>>>>> b7210296
+
 
 
 #----------------------------------------------------------------------------
@@ -214,7 +172,7 @@
             self.layers.append(torch.nn.Linear(hidden_dim, hidden_dim))
         self.layers.append(torch.nn.SiLU())
 
-<<<<<<< HEAD
+
         self.layer_F = torch.nn.Linear(hidden_dim, 2)
         self.gain_F  = torch.nn.Parameter(torch.zeros([]))
 
@@ -222,23 +180,14 @@
             self.layer_G = torch.nn.Linear(hidden_dim, 3)
             self.gain_G  = torch.nn.Parameter(torch.zeros([]))
         self.new=new
-=======
-        self.layer_mean = torch.nn.Linear(hidden_dim, 2)
-        self.gain_mean  = torch.nn.Parameter(torch.zeros([]))
-
-        if new:
-            # G now needs to output 3 values for the Cholesky factor (a, b, c)
-            self.layer_cholesky = torch.nn.Linear(hidden_dim, 3) 
-            self.gain_cholesky = torch.nn.Parameter(torch.zeros([]))
-        self.new = new
->>>>>>> b7210296
+
 
     def forward(self, x, sigma=0):
         sigma = torch.as_tensor(sigma, dtype=torch.float32, device=x.device).broadcast_to(x.shape[:-1]).unsqueeze(-1)
         c_in = 1 / (self.sigma_data ** 2 + sigma ** 2).sqrt()
 
         y = self.layers(torch.cat([c_in*x, sigma.log() / 4, torch.ones_like(sigma)], dim=-1))
-<<<<<<< HEAD
+
         F = self.layer_F(y) * self.gain_F
         if not self.new: return F, None
 
@@ -275,88 +224,16 @@
         loss = .5*(error + sigma_trace + Sigma_trace + logdet)
 
         return loss.mean()
-=======
-        F = self.layer_mean(y) * self.gain_mean
-        
-        if not self.new: return F, None
-
-        # G is now a tensor of shape [B, 3]
-        G = self.layer_cholesky(y) * self.gain_cholesky
-        G = G.clamp(min=-20, max=20)
-        
-        return F, G
-
-
-    # You can replace your existing loss function with this more efficient version.
-
-    def loss(self, noisy_x, target_mean, target_Sigma, sigma):
-        """
-        Computes the loss using the precision matrix (inverse covariance) for efficiency.
-        
-        The network now learns the Cholesky factor of P_phi = Sigma_phi^-1.
-        """
-        # Get raw network outputs F (for mean) and G (for the precision matrix's Cholesky factor)
-        F_theta, G_raw = self(noisy_x, sigma)
-        
-        # --- Original Isotropic Loss (for backward compatibility) ---
-        if not self.new:
-            # This part remains the same as it doesn't use the non-isotropic path.
-            clean_x = target_mean # In the old logic, target_mean is clean_x
-            s = sigma.unsqueeze(-1)
-            epsilon = (noisy_x - clean_x) / s
-            target = (s * clean_x - self.sigma_data**2 * epsilon) / (self.sigma_data * (s**2 + self.sigma_data**2)**0.5)
-            error = F_theta - target
-            return (error**2).sum(-1).mean()
-
-        # --- New Non-Isotropic Loss Calculation (using Precision Matrix) ---
-        
-        # 1. Construct the predicted mean mu_theta
-        c_skip = self.sigma_data**2 / (sigma**2 + self.sigma_data**2)
-        c_out = sigma * self.sigma_data / (sigma**2 + self.sigma_data**2).sqrt()
-        mu_theta = c_skip.unsqueeze(-1) * noisy_x + c_out.unsqueeze(-1) * F_theta
-
-        # 2. Construct the predicted precision matrix P_phi from its Cholesky factor
-        a, b_raw, c = G_raw[..., 0], G_raw[..., 1], G_raw[..., 2]
-        b = torch.sinh(b_raw)
-
-        L_P_prime = torch.zeros(noisy_x.shape[0], 2, 2, device=noisy_x.device)
-        L_P_prime[:, 0, 0] = torch.exp(a)
-        L_P_prime[:, 1, 0] = b
-        L_P_prime[:, 1, 1] = torch.exp(c)
-        
-        # Preconditioning scales the precision matrix by 1/c_var^2
-        c_var = sigma * (1 + self.sigma_data**2 / (sigma**2 + self.sigma_data**2)).sqrt()
-        P_phi = (L_P_prime @ L_P_prime.transpose(-1, -2)) / c_var.unsqueeze(-1).unsqueeze(-1)**2
->>>>>>> b7210296
 
         # 3. Compute the KL Divergence Loss: L = 0.5 * [ tr(P_phi @ S) + err^T @ P_phi @ err - logdet(P_phi) ]
         # This avoids all matrix inversions/solves!
         
-<<<<<<< HEAD
+
         # Ensure sigma has the correct shape for broadcasting
         sigma = torch.as_tensor(sigma, dtype=torch.float32, device=x.device).broadcast_to(x.shape[:-1]).unsqueeze(-1)
         target = x * sigma / (self.sigma_data * (sigma**2 + self.sigma_data**2)**0.5)
         error = (F - target)
-=======
-        # Trace term: tr(P_phi @ target_Sigma)
-        trace_term = torch.vmap(torch.trace)(P_phi @ target_Sigma)
-        
-        # Error term: (mu_theta - target_mean)^T @ P_phi @ (mu_theta - target_mean)
-        error_vec = mu_theta - target_mean
-        # This is calculated with a matrix-vector product, then a dot product.
-        quad_form_vec = torch.einsum('bij,bj->bi', P_phi, error_vec)
-        mahalanobis_term = torch.einsum('bi,bi->b', error_vec, quad_form_vec)
-
-        # Log-determinant term: -log(det(P_phi))
-        # log(det(P_phi)) is easily computed from its Cholesky factor
-        log_det_P_phi = 2 * (a + c) - 2 * torch.log(c_var)
-        
-        # Combine terms. We add back the constant logdet(target_Sigma) which was part of the original KL divergence.
-        # KL(p||q) = 0.5 * [ trace + error - logdet(P_phi) - logdet(target_Sigma) - k]
-        loss_per_sample = 0.5 * (trace_term + mahalanobis_term - log_det_P_phi)
-
-        return loss_per_sample.mean()
->>>>>>> b7210296
+
 
 
     def logp(self, x, sigma=0):
@@ -374,7 +251,7 @@
 
         # --- Case 1: Original Isotropic Model (for backward compatibility) ---
         if not self.new:
-<<<<<<< HEAD
+
             error = error**2
             coeff = self.sigma_data**2/(sigma**2+self.sigma_data**2)
             return -.5*(error*coeff).sum(dim=-1)
@@ -390,58 +267,7 @@
         
         # Sum the log-probabilities over the feature dimension
         return log_prob
-=======
-            sigma_t = torch.as_tensor(sigma, dtype=torch.float32, device=x.device).broadcast_to(x.shape[:-1]).unsqueeze(-1)
-            target = x * sigma_t / (self.sigma_data * (sigma_t**2 + self.sigma_data**2)**0.5)
-            error_sq = (F_theta - target)**2
-
-            if G_raw is None:
-                coeff = self.sigma_data**2 / (sigma_t**2 + self.sigma_data**2)
-                logp_flat = -0.5 * (error_sq * coeff).sum(dim=-1)
-            else:
-                coeff = self.sigma_data**2 / (sigma_t**2 + 2 * self.sigma_data**2)
-                log_prob_per_dim = -0.5 * G_raw - 0.5 * torch.exp(-G_raw) * coeff * error_sq
-                logp_flat = log_prob_per_dim.sum(dim=-1)
-            
-            # Reshape output back to original grid shape if necessary
-            if len(original_shape) > 2:
-                return logp_flat.reshape(original_shape[:-1])
-            return logp_flat
-
-        # --- Case 2: New Non-Isotropic Model (using Precision Matrix) ---
-        sigma_t = torch.as_tensor(sigma, dtype=torch.float32, device=x.device).broadcast_to(x.shape[:-1])
-
-        c_skip = self.sigma_data**2 / (sigma_t**2 + self.sigma_data**2)
-        c_out = sigma_t * self.sigma_data / (sigma_t**2 + self.sigma_data**2).sqrt()
-        mu_theta = c_skip.unsqueeze(-1) * x + c_out.unsqueeze(-1) * F_theta
-
-        a, b_raw, c = G_raw[..., 0], G_raw[..., 1], G_raw[..., 2]
-        b = torch.sinh(b_raw)
-
-        L_P_prime = torch.zeros(x.shape[0], 2, 2, device=x.device)
-        L_P_prime[:, 0, 0] = torch.exp(a)
-        L_P_prime[:, 1, 0] = b
-        L_P_prime[:, 1, 1] = torch.exp(c)
-        
-        c_var = sigma_t * (1 + self.sigma_data**2 / (sigma_t**2 + self.sigma_data**2)).sqrt()
-        
-        P_phi = (L_P_prime @ L_P_prime.transpose(-1, -2)) / c_var.unsqueeze(-1).unsqueeze(-1)**2
-
-        k = x.shape[-1]
-        error_vec = x - mu_theta
-
-        quad_form_vec = torch.einsum('bij,bj->bi', P_phi, error_vec)
-        quadratic_term = torch.einsum('bi,bi->b', error_vec, quad_form_vec)
-
-        log_det_P_phi = 2 * (a + c) - 2 * torch.log(c_var)
-        
-        log_prob_flat = 0.5 * (log_det_P_phi - quadratic_term - k * np.log(2 * np.pi))
-        
-        # Reshape the final output to match the original input's grid shape
-        if len(original_shape) > 2:
-            return log_prob_flat.reshape(original_shape[:-1])
-        return log_prob_flat
->>>>>>> b7210296
+
 
     def pdf(self, x, sigma=0):
         logp = self.logp(x, sigma=sigma)
@@ -520,15 +346,13 @@
         # Execute one training iteration.
         opt.param_groups[0]['lr'] = lr_ref / np.sqrt(max(iter_idx / lr_iter, 1))
         opt.zero_grad()
-<<<<<<< HEAD
+
         sigma = (torch.randn(batch_size, device=device) * P_std + P_mean).exp()
 
         clean_samples, Sigma = gt(classes, device).sample((batch_size,), torch.zeros_like(sigma))
         epsilon = torch.randn_like(clean_samples)
         noisy_samples = clean_samples + epsilon * sigma.unsqueeze(-1)
-=======
-        sigma = (torch.randn(batch_size, device=device) * P_std + P_mean).exp().clamp(max=20) # Clamp sigma for stability
->>>>>>> b7210296
+
 
         # Generate data and calculate loss based on the training method.
         if score_matching: # This path is only for the original model (new=False)
@@ -539,29 +363,13 @@
             score_matching_loss = ((sigma ** 2) * ((gt_scores - net_scores) ** 2).sum(-1)).mean()
             score_matching_loss.backward()
             with torch.no_grad():
-<<<<<<< HEAD
+
                 nll = net.loss(clean_samples, sigma, Sigma)
         else:
             nll = net.loss(clean_samples, sigma, Sigma)
             nll.backward()
             if iter_idx%16==0:
-=======
-                nll = net.loss(noisy_samples, clean_samples, None, sigma)
-        else: # This path handles NLL loss for both the new and original models.
-            if new:
-                noisy_samples, target_mean, target_cov = gt(classes, device).sample((batch_size,), sigma, for_training=True)
-                nll = net.loss(noisy_samples, target_mean, target_cov, sigma)
-            else: # Original model with NLL loss
-                clean_samples = gt(classes, device).sample((batch_size,))
-                noisy_samples = clean_samples + torch.randn_like(clean_samples) * sigma.unsqueeze(-1)
-                nll = net.loss(noisy_samples, clean_samples, None, sigma)
-            
-            nll.backward()
-            opt.step()
-
-            # For logging purposes, calculate score matching loss intermittently for the original model.
-            if not new and iter_idx % 16 == 0:
->>>>>>> b7210296
+
                 with torch.no_grad():
                     gt_scores = gt(classes, device).score(noisy_samples, sigma)
                     net_scores = net.score(noisy_samples, sigma, graph=False)
@@ -569,12 +377,10 @@
             else:
                 score_matching_loss = torch.tensor(float('nan'))
 
-<<<<<<< HEAD
+
         pbar.set_postfix_str(f"Score-Matching Loss: {score_matching_loss.item():.3f}, Negative Log-Likelyhood Loss: {nll.item():.3f}")
         opt.step()
-=======
-        pbar.set_postfix_str(f"SM Loss: {score_matching_loss.item():.3f}, NLL Loss: {nll.item():.3f}")
->>>>>>> b7210296
+
 
         # Update EMA.
         beta = ema_decay
@@ -586,14 +392,12 @@
             pkl_path = pkl_pattern % (iter_idx + 1)
             if os.path.dirname(pkl_path):
                 os.makedirs(os.path.dirname(pkl_path), exist_ok=True)
-<<<<<<< HEAD
+
             # MODIFIED: Replaced pickle with torch.save
             torch.save({k: v.cpu() for k, v in ema.state_dict().items()}, pkl_path)
 
 
-=======
-            torch.save(ema.cpu().state_dict(), pkl_path)
->>>>>>> b7210296
+
 #----------------------------------------------------------------------------
 # Simulate the EDM sampling ODE for the given set of initial sample points.
 
